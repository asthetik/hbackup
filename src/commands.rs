--- conflicted
+++ resolved
@@ -4,12 +4,8 @@
 use crate::{application, path};
 use anyhow::Context;
 use clap::{Parser, Subcommand};
-<<<<<<< HEAD
 use std::path::{Path, PathBuf};
-=======
 use std::fs;
-use std::path::Path;
->>>>>>> ee6ee5ca
 use std::process;
 
 /// Command-line interface definition for hbackup.
