--- conflicted
+++ resolved
@@ -1,7 +1,6 @@
 use clap::Parser;
 use hbackup::application::Job;
 use hbackup::commands::{self, Cli, Commands};
-use hbackup::path;
 use std::error::Error;
 use std::process;
 use hbackup::path;
@@ -30,9 +29,6 @@
                 let source = path::expand_path(&source);
                 let target = path::expand_path(&target);
                 path::check_path(&source)?;
-<<<<<<< HEAD
-                commands::run_job(&source, &target)?;
-=======
                 // The temporary job id is set to 0
                 let job = Job {
                     id: 0,
@@ -40,7 +36,6 @@
                     target,
                 };
                 commands::run_job(&job)?;
->>>>>>> 2d108469
             } else {
                 commands::run()?;
             }
