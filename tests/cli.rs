use assert_cmd::prelude::*;
<<<<<<< HEAD
use assert_fs::fixture::*;

=======
use assert_fs::prelude::FileWriteStr;
>>>>>>> 2d108469
use predicates::prelude::*;
use std::process::Command;

#[test]
fn file_doesnt_exist() -> Result<(), Box<dyn std::error::Error>> {
    before_test()?;

    let mut cmd = Command::cargo_bin("bk")?;
    cmd.arg("add").arg("-s").arg("foo/bar").arg("-t").arg("bar");
    cmd.assert()
        .failure()
        .stderr(predicate::str::contains("No such file or directory"));

    after_test()?;
    Ok(())
}

#[test]
fn run() -> Result<(), Box<dyn std::error::Error>> {
    before_test()?;

    let file = assert_fs::NamedTempFile::new("sample.txt")?;
    file.write_str("A test\nActual content\nMore content\nAnother test")?;
    assert!(file.exists());
    println!("source path: {:?}", file.path());
    let dir = assert_fs::TempDir::new()?;
    assert!(dir.exists());
    println!("target path: {:?}", dir.path());

    let output = Command::cargo_bin("bk")?
        .arg("add")
        .arg("-s")
        .arg(file.path())
        .arg("-t")
        .arg(dir.path())
        .output()?;
    
    assert!(output.status.success());

    let output = Command::cargo_bin("bk")?.arg("list").output()?;
    println!("{}", String::from_utf8_lossy(&output.stdout));
    assert!(output.status.success());

    let output = Command::cargo_bin("bk")?.arg("run").output()?;
    println!("{}", String::from_utf8_lossy(&output.stdout));
    assert!(output.status.success());

    after_test()?;
    Ok(())
}

fn before_test() -> Result<(), Box<dyn std::error::Error>> {
    let output = Command::cargo_bin("bk")?
        .arg("config")
        .arg("--reset")
        .output()?;
    println!("{}", String::from_utf8_lossy(&output.stdout));
    assert!(output.status.success());

    Ok(())
}

fn after_test() -> Result<(), Box<dyn std::error::Error>> {
    let output = Command::cargo_bin("bk")?
        .arg("config")
        .arg("--rollback")
        .output()?;
    println!("{}", String::from_utf8_lossy(&output.stdout));
    assert!(output.status.success());
    Ok(())
}
<|MERGE_RESOLUTION|>--- conflicted
+++ resolved
@@ -1,10 +1,5 @@
 use assert_cmd::prelude::*;
-<<<<<<< HEAD
 use assert_fs::fixture::*;
-
-=======
-use assert_fs::prelude::FileWriteStr;
->>>>>>> 2d108469
 use predicates::prelude::*;
 use std::process::Command;
 
@@ -41,7 +36,7 @@
         .arg("-t")
         .arg(dir.path())
         .output()?;
-    
+
     assert!(output.status.success());
 
     let output = Command::cargo_bin("bk")?.arg("list").output()?;
