use assert_cmd::prelude::*;
use assert_fs::fixture::*;
use predicates::prelude::*;
use std::process::Command;

#[test]
fn file_doesnt_exist() -> Result<(), Box<dyn std::error::Error>> {
    before_test()?;

    let mut cmd = Command::cargo_bin("bk")?;
    cmd.arg("add").arg("-s").arg("foo/bar").arg("-t").arg("bar");
    cmd.assert()
        .failure()
        .stderr(predicate::str::contains("No such file or directory"));

    after_test()?;
    Ok(())
}

#[test]
fn run() -> Result<(), Box<dyn std::error::Error>> {
    before_test()?;

    let file = assert_fs::NamedTempFile::new("sample.txt")?;
    file.write_str("A test\nActual content\nMore content\nAnother test")?;
    assert!(file.exists());
    println!("source path: {:?}", file.path());
    let dir = assert_fs::TempDir::new()?;
    assert!(dir.exists());
    println!("target path: {:?}", dir.path());

    let output = Command::cargo_bin("bk")?
        .arg("add")
        .arg("-s")
        .arg(file.path())
        .arg("-t")
        .arg(dir.path())
        .output()?;
<<<<<<< HEAD
=======

>>>>>>> 6398b269
    assert!(output.status.success());

    let output = Command::cargo_bin("bk")?.arg("list").output()?;
    println!("{}", String::from_utf8_lossy(&output.stdout));
    assert!(output.status.success());

    let output = Command::cargo_bin("bk")?.arg("run").output()?;
    println!("{}", String::from_utf8_lossy(&output.stdout));
    assert!(output.status.success());

    after_test()?;
    Ok(())
}

fn before_test() -> Result<(), Box<dyn std::error::Error>> {
    let output = Command::cargo_bin("bk")?
        .arg("config")
        .arg("--reset")
        .output()?;
    println!("{}", String::from_utf8_lossy(&output.stdout));
    assert!(output.status.success());

    Ok(())
}

fn after_test() -> Result<(), Box<dyn std::error::Error>> {
    let output = Command::cargo_bin("bk")?
        .arg("config")
        .arg("--rollback")
        .output()?;
    println!("{}", String::from_utf8_lossy(&output.stdout));
    assert!(output.status.success());
    Ok(())
}
<|MERGE_RESOLUTION|>--- conflicted
+++ resolved
@@ -36,10 +36,6 @@
         .arg("-t")
         .arg(dir.path())
         .output()?;
-<<<<<<< HEAD
-=======
-
->>>>>>> 6398b269
     assert!(output.status.success());
 
     let output = Command::cargo_bin("bk")?.arg("list").output()?;
